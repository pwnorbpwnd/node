/*
 * Copyright (C) 2017 The "MysteriumNetwork/node" Authors.
 *
 * This program is free software: you can redistribute it and/or modify
 * it under the terms of the GNU General Public License as published by
 * the Free Software Foundation, either version 3 of the License, or
 * (at your option) any later version.
 *
 * This program is distributed in the hope that it will be useful,
 * but WITHOUT ANY WARRANTY; without even the implied warranty of
 * MERCHANTABILITY or FITNESS FOR A PARTICULAR PURPOSE.  See the
 * GNU General Public License for more details.
 *
 * You should have received a copy of the GNU General Public License
 * along with this program.  If not, see <http://www.gnu.org/licenses/>.
 */

package service

import (
	"encoding/json"

	"github.com/mysteriumnetwork/node/nat/traversal"

	log "github.com/cihub/seelog"
	"github.com/mysteriumnetwork/go-openvpn/openvpn"
	"github.com/mysteriumnetwork/go-openvpn/openvpn/tls"
	"github.com/mysteriumnetwork/node/identity"
	"github.com/mysteriumnetwork/node/market"
	"github.com/mysteriumnetwork/node/nat"
	openvpn_service "github.com/mysteriumnetwork/node/services/openvpn"
	"github.com/mysteriumnetwork/node/session"
	"github.com/pkg/errors"
)

const logPrefix = "[service-openvpn] "

// ServerConfigFactory callback generates session config for remote client
type ServerConfigFactory func(*tls.Primitives) *openvpn_service.ServerConfig

// ServerFactory initiates Openvpn server instance during runtime
type ServerFactory func(*openvpn_service.ServerConfig) openvpn.Process

// ProposalFactory prepares service proposal during runtime
type ProposalFactory func(currentLocation market.Location) market.ServiceProposal

// SessionConfigNegotiatorFactory initiates ConfigProvider instance during runtime
type SessionConfigNegotiatorFactory func(secPrimitives *tls.Primitives, outboundIP, publicIP string) session.ConfigNegotiator

// NATPinger defined Pinger interface for Provider
type NATPinger interface {
	BindProvider(port int)
	WaitForHole() error
}

type NATEventGetter interface {
	LastEvent() traversal.Event
}

// Manager represents entrypoint for Openvpn service with top level components
type Manager struct {
	natService     nat.NATService
	mapPort        func() (releasePortMapping func())
	releasePorts   func()
	natPinger      NATPinger
	natEventGetter NATEventGetter

	sessionConfigNegotiatorFactory SessionConfigNegotiatorFactory
	consumerConfig                 openvpn_service.ConsumerConfig

	vpnServerConfigFactory   ServerConfigFactory
	vpnServiceConfigProvider session.ConfigNegotiator
	vpnServerFactory         ServerFactory
	vpnServer                openvpn.Process

	publicIP        string
	outboundIP      string
	currentLocation string
	serviceOptions  Options
}

// Serve starts service - does block
func (m *Manager) Serve(providerID identity.Identity) (err error) {
	err = m.natService.Add(nat.RuleForwarding{
		SourceAddress: "10.8.0.0/24",
		TargetIP:      m.outboundIP,
	})
	if err != nil {
		return errors.Wrap(err, "failed to add NAT forwarding rule")
	}

	m.releasePorts = m.mapPort()

	primitives, err := primitiveFactory(m.currentLocation, providerID.Address)
	if err != nil {
		return
	}

	m.vpnServiceConfigProvider = m.sessionConfigNegotiatorFactory(primitives, m.outboundIP, m.publicIP)

	vpnServerConfig := m.vpnServerConfigFactory(primitives)
	m.vpnServer = m.vpnServerFactory(vpnServerConfig)

	// block until NATPinger punches the hole in NAT for first incoming connect or continues if service not behind NAT
	m.natPinger.BindProvider(m.serviceOptions.OpenvpnPort)

	log.Info(logPrefix, "starting openvpn server")
	if err = m.vpnServer.Start(); err != nil {
		return
	}
	log.Info(logPrefix, "openvpn server waiting")

	return m.vpnServer.Wait()
}

// Stop stops service
func (m *Manager) Stop() (err error) {
<<<<<<< HEAD
	log.Info(logPrefix, "stopping openvpn service manager")
	m.releasePorts()
=======
	if m.releasePorts != nil {
		m.releasePorts()
	}

>>>>>>> cbd3f62e
	if m.vpnServer != nil {
		m.vpnServer.Stop()
	}

	return nil
}

// ProvideConfig takes session creation config from end consumer and provides the service configuration to the end consumer
func (m *Manager) ProvideConfig(config json.RawMessage) (session.ServiceConfiguration, session.DestroyCallback, error) {
	if m.vpnServiceConfigProvider == nil {
		log.Info(logPrefix, "Config provider not initialized")
		return nil, nil, errors.New("Config provider not initialized")
	}
	var c openvpn_service.ConsumerConfig
	error := json.Unmarshal(config, &c)
	if error != nil {
		return nil, nil, errors.Wrap(error, "parsing consumer config failed")
	}
	m.consumerConfig = c
	return m.vpnServiceConfigProvider.ProvideConfig(config)
}

func vpnStateCallback(state openvpn.State) {
	switch state {
	case openvpn.ProcessStarted:
		log.Info(logPrefix, "Openvpn service booting up")
	case openvpn.ConnectedState:
		log.Info(logPrefix, "Openvpn service started successfully")
	case openvpn.ProcessExited:
		log.Info(logPrefix, "Openvpn service exited")
	}
}<|MERGE_RESOLUTION|>--- conflicted
+++ resolved
@@ -102,7 +102,7 @@
 	m.vpnServer = m.vpnServerFactory(vpnServerConfig)
 
 	// block until NATPinger punches the hole in NAT for first incoming connect or continues if service not behind NAT
-	m.natPinger.BindProvider(m.serviceOptions.OpenvpnPort)
+	m.natPinger.BindProvider(m.serviceOptions.Port)
 
 	log.Info(logPrefix, "starting openvpn server")
 	if err = m.vpnServer.Start(); err != nil {
@@ -115,15 +115,10 @@
 
 // Stop stops service
 func (m *Manager) Stop() (err error) {
-<<<<<<< HEAD
-	log.Info(logPrefix, "stopping openvpn service manager")
-	m.releasePorts()
-=======
 	if m.releasePorts != nil {
 		m.releasePorts()
 	}
 
->>>>>>> cbd3f62e
 	if m.vpnServer != nil {
 		m.vpnServer.Stop()
 	}
