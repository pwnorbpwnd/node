/*
 * Copyright (C) 2017 The "MysteriumNetwork/node" Authors.
 *
 * This program is free software: you can redistribute it and/or modify
 * it under the terms of the GNU General Public License as published by
 * the Free Software Foundation, either version 3 of the License, or
 * (at your option) any later version.
 *
 * This program is distributed in the hope that it will be useful,
 * but WITHOUT ANY WARRANTY; without even the implied warranty of
 * MERCHANTABILITY or FITNESS FOR A PARTICULAR PURPOSE.  See the
 * GNU General Public License for more details.
 *
 * You should have received a copy of the GNU General Public License
 * along with this program.  If not, see <http://www.gnu.org/licenses/>.
 */

package service

import (
<<<<<<< HEAD
	"path/filepath"
=======
	"sync"
>>>>>>> 48499e43

	log "github.com/cihub/seelog"
	"github.com/mysteriumnetwork/node/communication"
	nats_dialog "github.com/mysteriumnetwork/node/communication/nats/dialog"
	nats_discovery "github.com/mysteriumnetwork/node/communication/nats/discovery"
	"github.com/mysteriumnetwork/node/core/ip"
	"github.com/mysteriumnetwork/node/core/location"
	"github.com/mysteriumnetwork/node/core/node"
	"github.com/mysteriumnetwork/node/identity"
	identity_registry "github.com/mysteriumnetwork/node/identity/registry"
	identity_selector "github.com/mysteriumnetwork/node/identity/selector"
	"github.com/mysteriumnetwork/node/logconfig"
	"github.com/mysteriumnetwork/node/metadata"
	"github.com/mysteriumnetwork/node/nat"
	"github.com/mysteriumnetwork/node/openvpn"
	"github.com/mysteriumnetwork/node/openvpn/middlewares/server/auth"
	"github.com/mysteriumnetwork/node/openvpn/middlewares/state"
	openvpn_session "github.com/mysteriumnetwork/node/openvpn/session"
	"github.com/mysteriumnetwork/node/openvpn/tls"
	"github.com/mysteriumnetwork/node/server"
	"github.com/mysteriumnetwork/node/session"
)

// NewManager function creates new service manager by given options
func NewManager(
	nodeOptions node.Options,
	serviceOptions Options,
	networkDefinition metadata.NetworkDefinition,
	identityLoader identity_selector.Loader,
	signerFactory identity.SignerFactory,
	identityRegistry identity_registry.IdentityRegistry,
	mysteriumClient server.Client,
	ipResolver ip.Resolver,
	locationResolver location.Resolver,
) *Manager {
	logconfig.Bootstrap()

	natService := nat.NewService()

	return &Manager{
<<<<<<< HEAD
		networkDefinition: networkDefinition,
		keystore:          keystoreInstance,
		identityLoader: func() (identity.Identity, error) {
			return identity_handler.LoadIdentity(identityHandler, serviceOptions.Identity, serviceOptions.Passphrase)
		},
		createSigner:     createSigner,
=======
		identityLoader:   identityLoader,
		createSigner:     signerFactory,
>>>>>>> 48499e43
		locationResolver: locationResolver,
		ipResolver:       ipResolver,
		mysteriumClient:  mysteriumClient,
		natService:       natService,
		dialogWaiterFactory: func(myID identity.Identity) communication.DialogWaiter {
			return nats_dialog.NewDialogWaiter(
				nats_discovery.NewAddressGenerate(networkDefinition.BrokerAddress, myID),
				signerFactory(myID),
				identityRegistry,
			)
		},

		sessionManagerFactory: func(primitives *tls.Primitives, vpnServerIP string) session.Manager {
			// TODO: check nodeOptions for --openvpn-transport option
			clientConfigGenerator := openvpn.NewClientConfigGenerator(
				primitives,
				vpnServerIP,
				serviceOptions.OpenvpnPort,
				serviceOptions.OpenvpnProtocol,
			)

			return session.NewManager(
				session.ServiceConfigProvider(clientConfigGenerator),
				&session.UUIDGenerator{},
			)
		},
		vpnServerFactory: func(manager session.Manager, primitives *tls.Primitives, callback state.Callback) openvpn.Process {
			// TODO: check nodeOptions for --openvpn-transport option
			serverConfigGenerator := openvpn.NewServerConfigGenerator(
				nodeOptions.Directories.Runtime,
				nodeOptions.Directories.Config,
				primitives,
				serviceOptions.OpenvpnPort,
				serviceOptions.OpenvpnProtocol,
			)

			ovpnSessionManager := openvpn_session.NewManager(manager)
			sessionValidator := openvpn_session.NewValidator(ovpnSessionManager, identity.NewExtractor())

			return openvpn.NewServer(
				nodeOptions.Openvpn.BinaryPath,
				serverConfigGenerator,
				auth.NewMiddleware(sessionValidator.Validate, sessionValidator.Cleanup),
				state.NewMiddleware(callback),
			)
		},
		openvpnServiceAddress: func(outboundIP, publicIP string) string {
			//TODO public ip could be overridden by arg nodeOptions if needed
			if publicIP != outboundIP {
				log.Warnf(
					`WARNING: It seems that publicly visible ip: [%s] does not match your local machines ip: [%s]. 
You should probably need to do port forwarding on your router: %s:%v -> %s:%v.`,
					publicIP,
					outboundIP,
					publicIP,
					serviceOptions.OpenvpnPort,
					outboundIP,
					serviceOptions.OpenvpnPort,
				)

			}

			return publicIP
		},
		protocol: serviceOptions.OpenvpnProtocol,
	}
}<|MERGE_RESOLUTION|>--- conflicted
+++ resolved
@@ -18,12 +18,6 @@
 package service
 
 import (
-<<<<<<< HEAD
-	"path/filepath"
-=======
-	"sync"
->>>>>>> 48499e43
-
 	log "github.com/cihub/seelog"
 	"github.com/mysteriumnetwork/node/communication"
 	nats_dialog "github.com/mysteriumnetwork/node/communication/nats/dialog"
@@ -31,6 +25,7 @@
 	"github.com/mysteriumnetwork/node/core/ip"
 	"github.com/mysteriumnetwork/node/core/location"
 	"github.com/mysteriumnetwork/node/core/node"
+	"github.com/mysteriumnetwork/node/discovery"
 	"github.com/mysteriumnetwork/node/identity"
 	identity_registry "github.com/mysteriumnetwork/node/identity/registry"
 	identity_selector "github.com/mysteriumnetwork/node/identity/selector"
@@ -57,23 +52,15 @@
 	mysteriumClient server.Client,
 	ipResolver ip.Resolver,
 	locationResolver location.Resolver,
+	discoveryService *discovery.Discovery,
 ) *Manager {
 	logconfig.Bootstrap()
 
 	natService := nat.NewService()
 
 	return &Manager{
-<<<<<<< HEAD
-		networkDefinition: networkDefinition,
-		keystore:          keystoreInstance,
-		identityLoader: func() (identity.Identity, error) {
-			return identity_handler.LoadIdentity(identityHandler, serviceOptions.Identity, serviceOptions.Passphrase)
-		},
-		createSigner:     createSigner,
-=======
 		identityLoader:   identityLoader,
 		createSigner:     signerFactory,
->>>>>>> 48499e43
 		locationResolver: locationResolver,
 		ipResolver:       ipResolver,
 		mysteriumClient:  mysteriumClient,
@@ -138,6 +125,7 @@
 
 			return publicIP
 		},
-		protocol: serviceOptions.OpenvpnProtocol,
+		protocol:         serviceOptions.OpenvpnProtocol,
+		discoveryService: discoveryService,
 	}
 }